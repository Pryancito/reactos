/*
 * PROJECT:     ReactOS Sound System "MME Buddy" Library
 * LICENSE:     GPL - See COPYING in the top level directory
 * FILE:        lib/drivers/sound/mmebuddy/capabilities.c
 *
 * PURPOSE:     Queries sound devices for their capabilities.
 *
 * PROGRAMMERS: Andrew Greenwood (silverblade@reactos.org)
*/

#include <windows.h>
#include <mmsystem.h>
#include <mmddk.h>
#include <ntddsnd.h>
#include <sndtypes.h>
#include <mmebuddy.h>

/*
    Obtains the capabilities of a sound device. This routine ensures that the
    supplied CapabilitiesSize parameter at least meets the minimum size of the
    relevant capabilities structure.

    Ultimately, it will call the GetCapabilities function specified in the
    sound device's function table. Note that there are several of these, in a
    union. This is simply to avoid manually typecasting when implementing the
    functions.
*/
MMRESULT
GetSoundDeviceCapabilities(
    IN  PSOUND_DEVICE SoundDevice,
<<<<<<< HEAD
    OUT DWORD_PTR Capabilities,    // FIXME: why use DWORD_PTR for an OUT value?
=======
    IN  DWORD DeviceId,
    OUT PVOID Capabilities,
>>>>>>> 6182f013
    IN  DWORD CapabilitiesSize)
{
    MMDEVICE_TYPE DeviceType;
    PMMFUNCTION_TABLE FunctionTable;
    BOOLEAN GoodSize = FALSE;
    MMRESULT Result;

    VALIDATE_MMSYS_PARAMETER( IsValidSoundDevice(SoundDevice) );
    VALIDATE_MMSYS_PARAMETER( Capabilities );
    VALIDATE_MMSYS_PARAMETER( CapabilitiesSize > 0 );

    /* Obtain the device type */
    Result = GetSoundDeviceType(SoundDevice, &DeviceType);
    SND_ASSERT( Result == MMSYSERR_NOERROR );

    if ( ! MMSUCCESS(Result) )
        return TranslateInternalMmResult(Result);

    /* Obtain the function table */
    Result = GetSoundDeviceFunctionTable(SoundDevice, &FunctionTable);
    SND_ASSERT( Result == MMSYSERR_NOERROR );

    if ( ! MMSUCCESS(Result) )
        return TranslateInternalMmResult(Result);

    SND_ASSERT( IS_VALID_SOUND_DEVICE_TYPE(DeviceType) );

    /* Check that the capabilities structure is of a valid size */
    switch ( DeviceType )
    {
        case WAVE_OUT_DEVICE_TYPE :
        {
            GoodSize = CapabilitiesSize >= sizeof(WAVEOUTCAPS);
            break;
        }
        case WAVE_IN_DEVICE_TYPE :
        {
            GoodSize = CapabilitiesSize >= sizeof(WAVEINCAPS);
            break;
        }
        case MIDI_OUT_DEVICE_TYPE :
        {
            GoodSize = CapabilitiesSize >= sizeof(MIDIOUTCAPS);
            break;
        }
        case MIDI_IN_DEVICE_TYPE :
        {
            GoodSize = CapabilitiesSize >= sizeof(MIDIINCAPS);
            break;
        }
        case AUX_DEVICE_TYPE :
        {
            GoodSize = CapabilitiesSize >= sizeof(AUXCAPS);
            break;
        }
        case MIXER_DEVICE_TYPE :
        {
            GoodSize = CapabilitiesSize >= sizeof(MIXERCAPS);
            break;
        }
    };

    if ( ! GoodSize )
    {
        SND_ERR(L"Device capabilities structure too small\n");
        return MMSYSERR_INVALPARAM;
    }

    /* Call the "get capabilities" function within the function table */
    SND_ASSERT( FunctionTable->GetCapabilities );

    if ( ! FunctionTable->GetCapabilities )
        return MMSYSERR_NOTSUPPORTED;

    return FunctionTable->GetCapabilities(SoundDevice,
<<<<<<< HEAD
                                          (PVOID)Capabilities,
=======
                                          DeviceId,
                                          Capabilities,
>>>>>>> 6182f013
                                          CapabilitiesSize);
}<|MERGE_RESOLUTION|>--- conflicted
+++ resolved
@@ -28,12 +28,8 @@
 MMRESULT
 GetSoundDeviceCapabilities(
     IN  PSOUND_DEVICE SoundDevice,
-<<<<<<< HEAD
-    OUT DWORD_PTR Capabilities,    // FIXME: why use DWORD_PTR for an OUT value?
-=======
     IN  DWORD DeviceId,
     OUT PVOID Capabilities,
->>>>>>> 6182f013
     IN  DWORD CapabilitiesSize)
 {
     MMDEVICE_TYPE DeviceType;
@@ -109,11 +105,7 @@
         return MMSYSERR_NOTSUPPORTED;
 
     return FunctionTable->GetCapabilities(SoundDevice,
-<<<<<<< HEAD
-                                          (PVOID)Capabilities,
-=======
                                           DeviceId,
                                           Capabilities,
->>>>>>> 6182f013
                                           CapabilitiesSize);
 }