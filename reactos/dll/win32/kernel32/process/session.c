/* $Id$
 *
 * COPYRIGHT:       See COPYING in the top level directory
 * PROJECT:         ReactOS system libraries
 * FILE:            lib/kernel32/proc/session.c
 * PURPOSE:         Win32 session (TS) functions
 * PROGRAMMER:      Emanuele Aliberti
 * UPDATE HISTORY:
 *     2001-12-07 created
 */
#include <k32.h>
#include <wine/debug.h>

WINE_DEFAULT_DEBUG_CHANNEL(kernel32session);

DWORD ActiveConsoleSessionId = 0;


/*
 * @unimplemented
 */
DWORD
WINAPI
DosPathToSessionPathW(DWORD SessionID,
                      LPWSTR InPath,
                      LPWSTR *OutPath)
{
    UNIMPLEMENTED;
    return 0;
}

/*
 * From: ActiveVB.DE
 *
 * Declare Function DosPathToSessionPath _
 * Lib "kernel32.dll" _
 * Alias "DosPathToSessionPathA" ( _
 *     ByVal SessionId As Long, _
 *     ByVal pInPath As String, _
 *     ByVal ppOutPath As String ) _
 * As Long
 *
 * @unimplemented
 */
DWORD
WINAPI
DosPathToSessionPathA(DWORD SessionId,
                      LPSTR InPath,
                      LPSTR *OutPath)
{
    //DosPathToSessionPathW (SessionId,InPathW,OutPathW);
    UNIMPLEMENTED;
    return 0;
}

/*
 * @implemented
 */
BOOL
WINAPI
ProcessIdToSessionId(IN DWORD dwProcessId,
                     OUT DWORD *pSessionId)
{
    PROCESS_SESSION_INFORMATION SessionInformation;
    OBJECT_ATTRIBUTES ObjectAttributes;
    CLIENT_ID ClientId;
    HANDLE ProcessHandle;
    NTSTATUS Status;

<<<<<<< HEAD
  if(IsBadWritePtr(pSessionId, sizeof(DWORD)))
  {
    SetLastError(ERROR_INVALID_PARAMETER);
    return FALSE;
  }

  ClientId.UniqueProcess = (HANDLE)(ULONG_PTR)dwProcessId;
  ClientId.UniqueThread = 0;
=======
    if (IsBadWritePtr(pSessionId, sizeof(DWORD)))
    {
        SetLastError(ERROR_INVALID_PARAMETER);
        return FALSE;
    }
>>>>>>> 1e2a5d67

    ClientId.UniqueProcess = (HANDLE)dwProcessId;
    ClientId.UniqueThread = 0;

    InitializeObjectAttributes(&ObjectAttributes, NULL, 0, NULL, NULL);

    Status = NtOpenProcess(&ProcessHandle,
                           PROCESS_QUERY_INFORMATION,
                           &ObjectAttributes,
                           &ClientId);
    if (NT_SUCCESS(Status))
    {
        Status = NtQueryInformationProcess(ProcessHandle,
                                           ProcessSessionInformation,
                                           &SessionInformation,
                                           sizeof(SessionInformation),
                                           NULL);
        NtClose(ProcessHandle);

        if (NT_SUCCESS(Status))
        {
            *pSessionId = SessionInformation.SessionId;
            return TRUE;
        }
    }

    SetLastErrorByStatus(Status);
    return FALSE;
}

/*
 * @implemented
 */
DWORD
WINAPI
WTSGetActiveConsoleSessionId(VOID)
{
    return ActiveConsoleSessionId;
}

/* EOF */<|MERGE_RESOLUTION|>--- conflicted
+++ resolved
@@ -67,24 +67,13 @@
     HANDLE ProcessHandle;
     NTSTATUS Status;
 
-<<<<<<< HEAD
-  if(IsBadWritePtr(pSessionId, sizeof(DWORD)))
-  {
-    SetLastError(ERROR_INVALID_PARAMETER);
-    return FALSE;
-  }
-
-  ClientId.UniqueProcess = (HANDLE)(ULONG_PTR)dwProcessId;
-  ClientId.UniqueThread = 0;
-=======
     if (IsBadWritePtr(pSessionId, sizeof(DWORD)))
     {
         SetLastError(ERROR_INVALID_PARAMETER);
         return FALSE;
     }
->>>>>>> 1e2a5d67
 
-    ClientId.UniqueProcess = (HANDLE)dwProcessId;
+    ClientId.UniqueProcess = (HANDLE)(ULONG_PTR)dwProcessId;
     ClientId.UniqueThread = 0;
 
     InitializeObjectAttributes(&ObjectAttributes, NULL, 0, NULL, NULL);
